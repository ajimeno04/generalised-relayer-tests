# Global Relayer configuration
global:
  privateKey: ''                        # The privateKey of the account that will be submitting the packet relays
  logLevel: 'info'
<<<<<<< HEAD
  blockDelay: 5                         # Delay with which to process the chain blocks
=======
  blockDelay: 1 # Delay with which to process the chain blocks
>>>>>>> b7b350df

  getter:
    interval: 5000                      # Interval at which to poll the chains RPCs for new events
    maxBlocks: 1000                     # Maximum number of blocks to query in a single call

  submitter:
    enabled: true
    newOrdersDelay: 1000                # Time to wait before processing new 'submission' orders
    retryInterval: 30000                # Time to wait before retrying a failed transaction
    processingInterval: 100             # Throttle for the Submitter main 'run' loop
    maxTries: 3                         # Maximum tries for a transaction
    maxPendingTransactions: 50          # Maximum number of transactions within the 'submit' pipeline.

    # Gas properties
    gasLimitBuffer:                     # Extra gasLimit buffer. Customizable per AMB.
      default: 10000
      mock: 50000

  wallet:
    retryInterval: 30000                # Time to wait before retrying a failed transaction
    processingInterval: 100             # Throttle for the Wallet main 'run' loop
    maxTries: 3                         # Maximum tries for a transaction
    maxPendingTransactions: 50          # Maximum number of transactions within the 'submit' pipeline
    confirmations: 1                    # Number of confirmations to wait before accepting a transaction as 'completed'.
    confirmationTimeout: 90000          # Timeout for a transaction to confirm

    lowGasBalanceWarning:               # Gas balance below which a 'low balance' warning is emitted.
      '1000000000000000000'
    gasBalanceUpdateInterval: 50        # Number of transactions after which to update the Underwriter gas balance from the rpc. 

    # EIP-1559 Transactions
    maxFeePerGas: '200000000000'        # 'maxFeePerGas' set for all transactions (for chains that support eip-1559)

    maxAllowedPriorityFeePerGas:        # Upper bound to the 'maxPriorityFeePerGas' set on transactions (for chains that support eip-1559)
      '100000000000'
    maxPriorityFeeAdjustmentFactor:     # Decimal factor used to adjust the 'maxPriorityFeePerGas' returned by 'getFeeData()'. 
      1.05                              # The resulting value is set as the 'maxPriorityFeePerGas' property of the transaction
                                        # if it is smaller than the configuration property 'maxAllowedPriorityFeePerGas' (if set).

    # Legacy Transactions
    maxAllowedGasPrice: '200000000000'  # Upper bound to the 'gasPrice' set on transactions (for chains that do not support eip-1559)
    gasPriceAdjustmentFactor: 1.05      # Decimal factor used to adjust the 'gasPrice' returned by 'getFeeData()'. The resulting 
                                        # value is set as the 'gasPrice' property of the transaction if it is smaller than the 
                                        # configuration property 'maxAllowedGasPrice' (if set).

    # All Transactions
    priorityAdjustmentFactor: 1.2       # Decimal factor used to adjust **all** the gas prices (including 'maxFeePerGas') for 
                                        # priority transactions.

  persister:
    enabled: false
    postgresString: 'postgresql://username:password@location/database?sslmode=require'

# AMBs configuration
ambs:
  # Mock is used for internal testnets. For production it should never be used.
  - name: mock
    enabled: false                      # Defaults to 'true' if the key is missing
    incentivesAddress: '0x0000000000000000000000000000000000000000'
    privateKey: ''

  # While we can't relay packages for Polymer, we to still collect the packages for the underwriter to work.
  - name: polymer

  - name: wormhole
    isTestnet: true

# Chain configuration
chains:
  - chainId: 80001
    name: 'Mumbai'
    rpc: 'https://polygon-mumbai-pokt.nodies.app'

    blockDelay: 2
    # startingBlock   # The block number at which to start Relaying (not all AMB collectors may support this property)
    # stoppingBlock   # The block number at which to stop Relaying (not all AMB collectors may support this property)

    # Overrides
    getter:
      interval: 3000
    submitter:
      retryInterval: 3000

    # AMB configuration
    wormhole:
      wormholeChainId: 5

  - chainId: 11155111
    name: 'Sepolia'
    rpc: 'https://eth-sepolia-public.unifra.io'
    wormhole:
      wormholeChainId: 10002
      incentivesAddress: '0x45C140Dd2526E4bfD1c2A5Bb0Aa6aA1DB00b1744'
      bridgeAddress: '0x4a8bc80Ed5a4067f1CCf107057b8270E0cC11A78'

  - chainId: 421614
    name: 'Arbitrum Sepolia'
    rpc: 'https://sepolia-rollup.arbitrum.io/rpc' # NOTE: This rpc errors easily with a 'requests rate too high' error
    blockDelay: 5
    getter:
      interval: 2000
      maxBlocks: 5000
    wormhole:
      wormholeChainId: 10003
      incentivesAddress: '0xdF25f1BdE09Cee5ac1e6ef8dFA7113addBd58B28'
      bridgeAddress: '0x6b9C8671cdDC8dEab9c719bB87cBd3e782bA6a35'

  - chainId: 11155420
    name: 'OP Sepolia'
    rpc: 'https://sepolia.optimism.io'
    wormhole:
      wormholeChainId: 10005
      incentivesAddress: '0xbDFD9163d8Cee1368698B023369f9A5Fd319A40F'
      bridgeAddress: '0x31377888146f3253211EFEf5c676D41ECe7D58Fe'
    polymer:
      incentivesAddress: '0x62e27C0bD89D7AC599Df8765cDEe0183A34A9929'
      bridgeAddress: '0x58f1863F75c9Db1c7266dC3d7b43832b58f35e83'

  - chainId: 84532
    name: 'Base Sepolia'
    rpc: 'https://rpc.notadegen.com/base/sepolia'
    polymer:
      incentivesAddress: '0x147d414F1964c94c4Ac7422aC148aBddb4BEdC82'
      bridgeAddress: '0xfC1d3E02e00e0077628e8Cc9edb6812F95Db05dC'<|MERGE_RESOLUTION|>--- conflicted
+++ resolved
@@ -2,11 +2,7 @@
 global:
   privateKey: ''                        # The privateKey of the account that will be submitting the packet relays
   logLevel: 'info'
-<<<<<<< HEAD
-  blockDelay: 5                         # Delay with which to process the chain blocks
-=======
-  blockDelay: 1 # Delay with which to process the chain blocks
->>>>>>> b7b350df
+  blockDelay: 1                         # Delay with which to process the chain blocks
 
   getter:
     interval: 5000                      # Interval at which to poll the chains RPCs for new events
