--- conflicted
+++ resolved
@@ -1,24 +1,17 @@
 import { StaticJsonRpcProvider } from '@ethersproject/providers';
 import pino from 'pino';
-<<<<<<< HEAD
 import { ChainConfig } from 'src/config/config.service';
 import {
   IWormhole__factory,
   IncentivizedMessageEscrow__factory,
 } from 'src/contracts';
-=======
-import { IWormhole__factory } from 'src/contracts';
->>>>>>> fd443fcc
 import { Store } from 'src/store/store.lib';
 import { workerData } from 'worker_threads';
 import { wait } from '../../common/utils';
 import { decodeWormholeMessage } from './wormhole.utils';
-<<<<<<< HEAD
 import { ParsePayload } from 'src/payload/decode.payload';
 import { defaultAbiCoder } from '@ethersproject/abi';
-=======
 import { WormholePacketSnifferWorkerData } from './wormhole';
->>>>>>> fd443fcc
 
 // TODO the following features must be implemented for the wormhole collector/engine:
 // - startingBlock
@@ -47,15 +40,11 @@
   let startBlock = config.startingBlock ?? (await provider.getBlockNumber());
   await wait(config.interval);
 
-<<<<<<< HEAD
   const contract = IWormhole__factory.connect(wormholeAddress, provider);
   const messageEscrow = IncentivizedMessageEscrow__factory.connect(
     incentivesAddress,
     provider,
   );
-=======
-  const contract = IWormhole__factory.connect(config.wormholeAddress, provider);
->>>>>>> fd443fcc
   while (true) {
     let endBlock: number;
     try {
